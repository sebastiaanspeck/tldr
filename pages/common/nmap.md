--- conflicted
+++ resolved
@@ -11,11 +11,7 @@
 
 `nmap {{ip_or_hostname}} {{optional_another_address}}`
 
-<<<<<<< HEAD
-- Also enable service detection, OS fingerprinting and traceroute:
-=======
 - Also enable scripts, service detection, OS fingerprinting and traceroute.
->>>>>>> 68beb5eb
 
 `nmap -A {{address_or_addresses}}`
 
@@ -23,11 +19,7 @@
 
 `nmap -T4 {{address_or_addresses}}`
 
-<<<<<<< HEAD
 - Scan a specific list of ports (use -p- for all ports 1-65535):
-=======
-- Scan a specific list of ports (use -p- for all ports 1-65535).
->>>>>>> 68beb5eb
 
 `nmap -p {{port1,port2,...,portN}} {{address_or_addresses}}`
 
