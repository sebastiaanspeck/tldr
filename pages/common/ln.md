--- conflicted
+++ resolved
@@ -10,14 +10,6 @@
 
 `ln -sf {{path/to/new/original/file}} {{path/to/file/link}}`
 
-<<<<<<< HEAD
-- overwrite a symbolic link to a folder
-
-`ln -sfT {{path/to/new/original/file}} {{path/to/folder/link}}`
-
 - create a hard link to a file
-=======
-- create a hard link to a file or folder
->>>>>>> 5554a6d2
 
 `ln {{path/to/original/file}} {{path/to/link}}`