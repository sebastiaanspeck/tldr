--- conflicted
+++ resolved
@@ -2,11 +2,7 @@
 
 > Change a file access and modification times (atime, mtime)
 
-<<<<<<< HEAD
-- Create a new empty file(s) or change the times for existing file(s) to current time.
-=======
 - Create a new empty file(s) or change the times for existing file(s) to current time
->>>>>>> 047974ad
 
 `touch {{filename}}`
 
