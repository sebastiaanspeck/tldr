# Python

<<<<<<< HEAD
> Python language interpeter.
=======
> Python language interpreter
>>>>>>> 380e082a

- Call a Python interactive shell (REPL):

`python`

- Execute script in a given Python file:

`python {{script.py}}`

- Execute Python language single command:

`python -c {{command}}`

- Run library module as a script (terminates option list):

`python -m {{module}} {{arguments}}`<|MERGE_RESOLUTION|>--- conflicted
+++ resolved
@@ -1,10 +1,6 @@
 # Python
 
-<<<<<<< HEAD
-> Python language interpeter.
-=======
-> Python language interpreter
->>>>>>> 380e082a
+> Python language interpreter.
 
 - Call a Python interactive shell (REPL):
 
